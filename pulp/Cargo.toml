[package]
name = "pulp"
version = "0.21.5"
edition = "2021"
authors = ["sarah <>"]
description = "Safe generic simd"
readme = "../README.md"
repository = "https://github.com/sarah-ek/pulp/"
license = "MIT"
keywords = ["simd"]

[dependencies]
pulp-macro = { version = "0.1.1", path = "../pulp-macro", optional = true }
bytemuck = { version = "1.15", features = ["aarch64_simd"] }
num-complex = { version = "0.4.4", default-features = false, features = ["bytemuck"] }
libm = { version = "0.2", default-features = false }
reborrow = "0.5"
cfg-if = "1.0.0"
<<<<<<< HEAD
raw-cpuid = { version = "11.5.0", default-features = false, optional = true }
=======
paste = "1"
>>>>>>> 9f05b3aa

[features]
default = [
  "std",
  "x86-v3",
]
nightly = [
  "bytemuck/nightly_stdsimd",
]
std = []

x86-v3 = []
nightly-x86-v4 = [
  "nightly",
]

macro = ["dep:pulp-macro"]
raw-cpuid = ["dep:raw-cpuid"]

[dev-dependencies]
aligned-vec = "0.6.0"
assert_approx_eq = "1.1.0"
criterion = "0.5.0"
diol = { version = "0.8.3", default-features = false }
rand = "0.8.5"

[build-dependencies]
version_check = "0.9.5"

[[bench]]
name = "bench"
harness = false

[[example]]
name = "dot_product"
doc-scrape-examples = true

[[example]]
name = "basic"
doc-scrape-examples = true

[package.metadata.docs.rs]
all-features = true
rustdoc-args = ["--cfg", "docsrs"]
cargo-args = ["-Zunstable-options", "-Zrustdoc-scrape-examples"]
targets = ["x86_64-unknown-linux-gnu", "aarch64-apple-darwin"]<|MERGE_RESOLUTION|>--- conflicted
+++ resolved
@@ -16,11 +16,8 @@
 libm = { version = "0.2", default-features = false }
 reborrow = "0.5"
 cfg-if = "1.0.0"
-<<<<<<< HEAD
 raw-cpuid = { version = "11.5.0", default-features = false, optional = true }
-=======
 paste = "1"
->>>>>>> 9f05b3aa
 
 [features]
 default = [
